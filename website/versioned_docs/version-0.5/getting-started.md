---
id: version-0.5-getting-started
title: Getting Started
original_id: getting-started
---

<style>
  .toggler {
    margin-top: 2em;
  }
  .toggler li {
    display: inline-block;
    position: relative;
    top: 1px;
    padding: 10px;
    margin: 0px 2px 0px 2px;
    border: 1px solid #05A5D1;
    border-bottom-color: transparent;
    border-radius: 3px 3px 0px 0px;
    color: #05A5D1;
    background-color: transparent;
    font-size: 0.99em;
    cursor: pointer;
  }
  .toggler li:first-child {
    margin-left: 0;
  }
  .toggler li:last-child {
    margin-right: 0;
  }
  .toggler ul {
    width: 100%;
    display: inline-block;
    list-style-type: none;
    margin: 0;
    border-bottom: 1px solid #05A5D1;
    cursor: default;
  }
  @media screen and (max-width: 960px) {
    .toggler li,
    .toggler li:first-child,
    .toggler li:last-child {
      display: block;
      border-bottom-color: #05A5D1;
      border-radius: 3px;
      margin: 2px 0px 2px 0px !important;
    }
    .toggler ul {
      border-bottom: 0;
    }
  }
  .toggler a {
    display: inline-block;
    padding: 10px 5px;
    margin: 2px;
    border: 1px solid #05A5D1;
    border-radius: 3px;
    text-decoration: none !important;
  }
  .display-guide-quickstart .toggler .button-quickstart,
  .display-guide-native .toggler .button-native,
  .display-os-mac .toggler .button-mac,
  .display-os-linux .toggler .button-linux,
  .display-os-windows .toggler .button-windows,
  .display-platform-ios .toggler .button-ios,
  .display-platform-android .toggler .button-android {
    background-color: #05A5D1;
    color: white;
  }
  block { display: none; }
  .display-guide-quickstart.display-platform-ios.display-os-mac .quickstart.ios.mac,
  .display-guide-quickstart.display-platform-ios.display-os-linux .quickstart.ios.linux,
  .display-guide-quickstart.display-platform-ios.display-os-windows .quickstart.ios.windows,
  .display-guide-quickstart.display-platform-android.display-os-mac .quickstart.android.mac,
  .display-guide-quickstart.display-platform-android.display-os-linux .quickstart.android.linux,
  .display-guide-quickstart.display-platform-android.display-os-windows .quickstart.android.windows,    .display-guide-native.display-platform-ios.display-os-mac .native.ios.mac,
  .display-guide-native.display-platform-ios.display-os-linux .native.ios.linux,
  .display-guide-native.display-platform-ios.display-os-windows .native.ios.windows,
  .display-guide-native.display-platform-android.display-os-mac .native.android.mac,
  .display-guide-native.display-platform-android.display-os-linux .native.android.linux,
  .display-guide-native.display-platform-android.display-os-windows .native.android.windows {
    display: block;
  }
</style>

This page will help you install and build your first React Native app. If you already have React Native installed, you can skip ahead to the [Tutorial](tutorial.md).

<strong>If you are coming from a web background</strong>, the easiest way to get started with React Native is with Expo tools because they allow you to start a project without installing and configuring Xcode or Android Studio. Expo CLI sets up a development environment on your local machine and you can be writing a React Native app within minutes. For instant development, you can use [Snack](https://snack.expo.io/) to try React Native out directly in your web browser.

<strong>If you are familiar with native development</strong>, you will likely want to use React Native CLI. It requires Xcode or Android Studio to get started. If you already have one of these tools installed, you should be able to get up and running within a few minutes. If they are not installed, you should expect to spend about an hour installing and configuring them.

<div class="toggler">
  <ul role="tablist" >
    <li id="quickstart" class="button-quickstart" aria-selected="false" role="tab" tabindex="0" aria-controls="quickstarttab" onclick="displayTab('guide', 'quickstart')">
      Expo CLI Quickstart
    </li>
    <li id="native" class="button-native" aria-selected="false" role="tab" tabindex="-1" aria-controls="nativetab" onclick="displayTab('guide', 'native')">
      React Native CLI Quickstart
    </li>
  </ul>
</div>

<block class="quickstart mac windows linux ios android" />
<<<<<<< HEAD

[Expo](https://expo.io) is the easiest way to start building a new React Native application. It allows you to start a project without installing or configuring any tools to build native code - no Xcode or Android Studio installation required (see [Caveats](getting-started.md#caveats)).

=======
>>>>>>> e0979e68
Assuming that you have [Node 8+](https://nodejs.org/en/download/) installed, you can use npm to install the Expo CLI command line utility:

```sh
npm install -g expo-cli
```

Then run the following commands to create a new React Native project called "AwesomeProject":

```sh
expo init AwesomeProject

cd AwesomeProject
npm start # you can also use: expo start
```

This will start a development server for you.

## Running your React Native application

Install the [Expo](https://expo.io) client app on your iOS or Android phone and connect to the same wireless network as your computer. On Android, use the Expo app to scan the QR code from your terminal to open your project. On iOS, follow on-screen instructions to get a link.

### Modifying your app

Now that you have successfully run the app, let's modify it. Open `App.js` in your text editor of choice and edit some lines. The application should reload automatically once you save your changes.

### That's it!

Congratulations! You've successfully run and modified your first React Native app.

<center><img src="/react-native/docs/assets/GettingStartedCongratulations.png" width="150"></img></center>

## Now what?

Expo also has [docs](https://docs.expo.io) you can reference if you have questions specific to the tool. You can also ask for help at [Expo forums](https://forums.expo.io).

These tools help you get started quickly, but before committing to building your app with Expo CLI, [read about the limitations](https://docs.expo.io/versions/latest/introduction/why-not-expo/).

If you have a problem with Expo, before creating a new issue, please see if there's an existing issue about it:

* in the [Expo CLI issues](https://github.com/expo/expo-cli/issues) (for issues related to Expo CLI), or
* in the [Expo issues](https://github.com/expo/expo/issues) (for issues about the Expo client or SDK).

If you're curious to learn more about React Native, continue on to the [Tutorial](tutorial.md).

### Running your app on a simulator or virtual device

Expo CLI makes it really easy to run your React Native app on a physical device without setting up a development environment. If you want to run your app on the iOS Simulator or an Android Virtual Device, please refer to the instructions for building projects with native code to learn how to install Xcode or set up your Android development environment.

Once you've set these up, you can launch your app on an Android Virtual Device by running `npm run android`, or on the iOS Simulator by running `npm run ios` (macOS only).

### Caveats

Because you don't build any native code when using Expo to create a project, it's not possible to include custom native modules beyond the React Native APIs and components that are available in the Expo client app.

If you know that you'll eventually need to include your own native code, Expo is still a good way to get started. In that case you'll just need to "[eject](https://docs.expo.io/versions/latest/expokit/eject)" eventually to create your own native builds. If you do eject, the "Building Projects with Native Code" instructions will be required to continue working on your project.

Expo CLI configures your project to use the most recent React Native version that is supported by the Expo client app. The Expo client app usually gains support for a given React Native version about a week after the React Native version is released as stable. You can check [this document](https://docs.expo.io/versions/latest/sdk/#sdk-version) to find out what versions are supported.

If you're integrating React Native into an existing project, you'll want to skip Expo CLI and go directly to setting up the native build environment. Select "Building Projects with Native Code" above for instructions on configuring a native build environment for React Native.

<block class="native mac windows linux ios android" />

<p>Follow these instructions if you need to build native code in your project. For example, if you are integrating React Native into an existing application, or if you "ejected" from <a href="getting-started.html" onclick="displayTab('guide', 'quickstart')">Expo</a> or Create React Native App, you'll need this section.</p>

The instructions are a bit different depending on your development operating system, and whether you want to start developing for iOS or Android. If you want to develop for both iOS and Android, that's fine - you just have to pick one to start with, since the setup is a bit different.

<div class="toggler">
  <span>Development OS:</span>
  <a href="javascript:void(0);" class="button-mac" onclick="displayTab('os', 'mac')">macOS</a>
  <a href="javascript:void(0);" class="button-windows" onclick="displayTab('os', 'windows')">Windows</a>
  <a href="javascript:void(0);" class="button-linux" onclick="displayTab('os', 'linux')">Linux</a>
  <span>Target OS:</span>
  <a href="javascript:void(0);" class="button-ios" onclick="displayTab('platform', 'ios')">iOS</a>
  <a href="javascript:void(0);" class="button-android" onclick="displayTab('platform', 'android')">Android</a>
</div>

<block class="native linux windows ios" />

## Unsupported

<blockquote><p>A Mac is required to build projects with native code for iOS. You can follow the <a href="getting-started.html" onclick="displayTab('guide', 'quickstart')">Quick Start</a> to learn how to build your app using Expo instead.</p></blockquote>

<block class="native mac ios" />

## Installing dependencies

You will need Node, Watchman, the React Native command line interface, and Xcode.

While you can use any editor of your choice to develop your app, you will need to install Xcode in order to set up the necessary tooling to build your React Native app for iOS.

<block class="native mac android" />

## Installing dependencies

You will need Node, Watchman, the React Native command line interface, a JDK, and Android Studio.

<block class="native linux android" />

## Installing dependencies

You will need Node, the React Native command line interface, a JDK, and Android Studio.

<block class="native windows android" />

## Installing dependencies

You will need Node, the React Native command line interface, Python2, a JDK, and Android Studio.

<block class="native mac windows linux android" />

While you can use any editor of your choice to develop your app, you will need to install Android Studio in order to set up the necessary tooling to build your React Native app for Android.

<block class="native mac ios android" />

### Node, Watchman

We recommend installing Node and Watchman using [Homebrew](http://brew.sh/). Run the following commands in a Terminal after installing Homebrew:

```
brew install node
brew install watchman
```

If you have already installed Node on your system, make sure it is Node 8.3 or newer.

[Watchman](https://facebook.github.io/watchman) is a tool by Facebook for watching changes in the filesystem. It is highly recommended you install it for better performance.

<block class="native linux android" />

### Node

Follow the [installation instructions for your Linux distribution](https://nodejs.org/en/download/package-manager/) to install Node 8.3 or newer.

<block class='native windows android' />

### Node, Python2, JDK

We recommend installing Node and Python2 via [Chocolatey](https://chocolatey.org), a popular package manager for Windows.

React Native also requires a recent version of the [Java SE Development Kit (JDK)](http://www.oracle.com/technetwork/java/javase/downloads/jdk8-downloads-2133151.html), as well as Python 2. Both can be installed using Chocolatey.

Open an Administrator Command Prompt (right click Command Prompt and select "Run as Administrator"), then run the following command:

```powershell
choco install -y nodejs.install python2 jdk8
```

If you have already installed Node on your system, make sure it is Node 8.3 or newer. If you already have a JDK on your system, make sure it is version 8 or newer.

> You can find additional installation options on [Node's Downloads page](https://nodejs.org/en/download/).

<block class="native mac ios android" />

### The React Native CLI

Node comes with npm, which lets you install the React Native command line interface.

Run the following command in a Terminal:

```
npm install -g react-native-cli
```

> If you get an error like `Cannot find module 'npmlog'`, try installing npm directly: `curl -0 -L https://npmjs.org/install.sh | sudo sh`.

<block class="native windows linux android" />

### The React Native CLI

Node comes with npm, which lets you install the React Native command line interface.

Run the following command in a Command Prompt or shell:

```powershell
npm install -g react-native-cli
```

> If you get an error like `Cannot find module 'npmlog'`, try installing npm directly: `curl -0 -L https://npmjs.org/install.sh | sudo sh`.

<block class="native mac ios" />

### Xcode

The easiest way to install Xcode is via the [Mac App Store](https://itunes.apple.com/us/app/xcode/id497799835?mt=12). Installing Xcode will also install the iOS Simulator and all the necessary tools to build your iOS app.

If you have already installed Xcode on your system, make sure it is version 9.4 or newer.

#### Command Line Tools

You will also need to install the Xcode Command Line Tools. Open Xcode, then choose "Preferences..." from the Xcode menu. Go to the Locations panel and install the tools by selecting the most recent version in the Command Line Tools dropdown.

![Xcode Command Line Tools](/react-native/docs/assets/GettingStartedXcodeCommandLineTools.png)

<block class="native mac linux android" />

### Java Development Kit

React Native requires a recent version of the Java SE Development Kit (JDK). [Download and install Oracle JDK 8](http://www.oracle.com/technetwork/java/javase/downloads/jdk8-downloads-2133151.html) if needed. You can also use [OpenJDK 8](http://openjdk.java.net/install/) as an alternative.

<block class="native mac linux windows android" />

### Android development environment

Setting up your development environment can be somewhat tedious if you're new to Android development. If you're already familiar with Android development, there are a few things you may need to configure. In either case, please make sure to carefully follow the next few steps.

<block class="native mac windows linux android" />

#### 1. Install Android Studio

[Download and install Android Studio](https://developer.android.com/studio/index.html). Choose a "Custom" setup when prompted to select an installation type. Make sure the boxes next to all of the following are checked:

<block class="native mac windows android" />

* `Android SDK`
* `Android SDK Platform`
* `Performance (Intel ® HAXM)` ([See here for AMD](https://android-developers.googleblog.com/2018/07/android-emulator-amd-processor-hyper-v.html))
* `Android Virtual Device`

<block class="native linux android" />

* `Android SDK`
* `Android SDK Platform`
* `Android Virtual Device`

<block class="native mac windows linux android" />

Then, click "Next" to install all of these components.

> If the checkboxes are grayed out, you will have a chance to install these components later on.

Once setup has finalized and you're presented with the Welcome screen, proceed to the next step.

#### 2. Install the Android SDK

Android Studio installs the latest Android SDK by default. Building a React Native app with native code, however, requires the `Android 9 (Pie)` SDK in particular. Additional Android SDKs can be installed through the SDK Manager in Android Studio.

The SDK Manager can be accessed from the "Welcome to Android Studio" screen. Click on "Configure", then select "SDK Manager".

<block class="native mac android" />

![Android Studio Welcome](/react-native/docs/assets/GettingStartedAndroidStudioWelcomeMacOS.png)

<block class="native windows android" />

![Android Studio Welcome](/react-native/docs/assets/GettingStartedAndroidStudioWelcomeWindows.png)

<block class="native mac windows linux android" />

> The SDK Manager can also be found within the Android Studio "Preferences" dialog, under **Appearance & Behavior** → **System Settings** → **Android SDK**.

Select the "SDK Platforms" tab from within the SDK Manager, then check the box next to "Show Package Details" in the bottom right corner. Look for and expand the `Android 9 (Pie)` entry, then make sure the following items are checked:

* `Android SDK Platform 28`
* `Intel x86 Atom_64 System Image` or `Google APIs Intel x86 Atom System Image`

Next, select the "SDK Tools" tab and check the box next to "Show Package Details" here as well. Look for and expand the "Android SDK Build-Tools" entry, then make sure that `28.0.3` is selected.

Finally, click "Apply" to download and install the Android SDK and related build tools.

#### 3. Configure the ANDROID_HOME environment variable

The React Native tools require some environment variables to be set up in order to build apps with native code.

<block class="native mac linux android" />

Add the following lines to your `$HOME/.bash_profile` config file:

<block class="native mac android" />

```
export ANDROID_HOME=$HOME/Library/Android/sdk
export PATH=$PATH:$ANDROID_HOME/emulator
export PATH=$PATH:$ANDROID_HOME/tools
export PATH=$PATH:$ANDROID_HOME/tools/bin
export PATH=$PATH:$ANDROID_HOME/platform-tools
```

<block class="native linux android" />

```
export ANDROID_HOME=$HOME/Android/Sdk
export PATH=$PATH:$ANDROID_HOME/emulator
export PATH=$PATH:$ANDROID_HOME/tools
export PATH=$PATH:$ANDROID_HOME/tools/bin
export PATH=$PATH:$ANDROID_HOME/platform-tools
```

<block class="native mac linux android" />

> `.bash_profile` is specific to `bash`. If you're using another shell, you will need to edit the appropriate shell-specific config file.

Type `source $HOME/.bash_profile` to load the config into your current shell. Verify that ANDROID_HOME has been added to your path by running `echo $PATH`.

> Please make sure you use the correct Android SDK path. You can find the actual location of the SDK in the Android Studio "Preferences" dialog, under **Appearance & Behavior** → **System Settings** → **Android SDK**.

<block class="native windows android" />

Open the System pane under **System and Security** in the Windows Control Panel, then click on **Change settings...**. Open the **Advanced** tab and click on **Environment Variables...**. Click on **New...** to create a new `ANDROID_HOME` user variable that points to the path to your Android SDK:

![ANDROID_HOME Environment Variable](/react-native/docs/assets/GettingStartedAndroidEnvironmentVariableANDROID_HOME.png)

The SDK is installed, by default, at the following location:

```powershell
c:\Users\YOUR_USERNAME\AppData\Local\Android\Sdk
```

You can find the actual location of the SDK in the Android Studio "Preferences" dialog, under **Appearance & Behavior** → **System Settings** → **Android SDK**.

Open a new Command Prompt window to ensure the new environment variable is loaded before proceeding to the next step.

#### 4. Add platform-tools to Path

Open the System pane under **System and Security** in the Windows Control Panel, then click on **Change settings...**. Open the **Advanced** tab and click on **Environment Variables...**. Select the **Path** variable, then click **Edit**. Click **New** and add the path to platform-tools to the list.

The default location for this folder is:

```powershell
c:\Users\YOUR_USERNAME\AppData\Local\Android\Sdk\platform-tools
```

<block class="native linux android" />

### Watchman

Follow the [Watchman installation guide](https://facebook.github.io/watchman/docs/install.html#buildinstall) to compile and install Watchman from source.

> [Watchman](https://facebook.github.io/watchman/docs/install.html) is a tool by Facebook for watching changes in the filesystem. It is highly recommended you install it for better performance and increased compatibility in certain edge cases (translation: you may be able to get by without installing this, but your mileage may vary; installing this now may save you from a headache later).

<block class="native mac ios" />

## Creating a new application

Use the React Native command line interface to generate a new React Native project called "AwesomeProject":

```
react-native init AwesomeProject
```

This is not necessary if you are integrating React Native into an existing application, if you "ejected" from Expo (or Create React Native App), or if you're adding iOS support to an existing React Native project (see [Platform Specific Code](platform-specific-code.md)). You can also use a third-party CLI to init your React Native app, such as [Ignite CLI](https://github.com/infinitered/ignite).

<block class="native mac windows linux android" />

## Creating a new application

Use the React Native command line interface to generate a new React Native project called "AwesomeProject":

```
react-native init AwesomeProject
```

This is not necessary if you are integrating React Native into an existing application, if you "ejected" from Create React Native App, or if you're adding Android support to an existing React Native project (see [Platform Specific Code](platform-specific-code.md)). You can also use a third-party CLI to init your React Native app, such as [Ignite CLI](https://github.com/infinitered/ignite).

<block class="native mac windows linux android" />

## Preparing the Android device

You will need an Android device to run your React Native Android app. This can be either a physical Android device, or more commonly, you can use an Android Virtual Device which allows you to emulate an Android device on your computer.

Either way, you will need to prepare the device to run Android apps for development.

### Using a physical device

If you have a physical Android device, you can use it for development in place of an AVD by plugging it in to your computer using a USB cable and following the instructions [here](running-on-device.md).

### Using a virtual device

If you use Android Studio to open `./AwesomeProject/android`, you can see the list of available Android Virtual Devices (AVDs) by opening the "AVD Manager" from within Android Studio. Look for an icon that looks like this:

![Android Studio AVD Manager](/react-native/docs/assets/GettingStartedAndroidStudioAVD.png)

If you have just installed Android Studio, you will likely need to [create a new AVD](https://developer.android.com/studio/run/managing-avds.html). Select "Create Virtual Device...", then pick any Phone from the list and click "Next", then select the **Pie** API Level 28 image.

<block class="native linux android" />

> We recommend configuring [VM acceleration](https://developer.android.com/studio/run/emulator-acceleration.html#vm-linux) on your system to improve performance. Once you've followed those instructions, go back to the AVD Manager.

<block class="native windows android" />

> If you don't have HAXM installed, click on "Install HAXM" or follow [these instructions](https://github.com/intel/haxm/wiki/Installation-Instructions-on-Windows) to set it up, then go back to the AVD Manager.

<block class="native mac android" />

> If you don't have HAXM installed, follow [these instructions](https://github.com/intel/haxm/wiki/Installation-Instructions-on-macOS) to set it up, then go back to the AVD Manager.

<block class="native mac windows linux android" />

Click "Next" then "Finish" to create your AVD. At this point you should be able to click on the green triangle button next to your AVD to launch it, then proceed to the next step.

<block class="native mac ios" />

## Running your React Native application

Run `react-native run-ios` inside your React Native project folder:

```
cd AwesomeProject
react-native run-ios
```

You should see your new app running in the iOS Simulator shortly.

![AwesomeProject on iOS](/react-native/docs/assets/GettingStartediOSSuccess.png)

`react-native run-ios` is just one way to run your app. You can also run it directly from within Xcode or [Nuclide](https://nuclide.io/).

> If you can't get this to work, see the [Troubleshooting](troubleshooting.md#content) page.

### Running on a device

The above command will automatically run your app on the iOS Simulator by default. If you want to run the app on an actual physical iOS device, please follow the instructions [here](running-on-device.md).

<block class="native mac windows linux android" />

## Running your React Native application

Run `react-native run-android` inside your React Native project folder:

```
cd AwesomeProject
react-native run-android
```

If everything is set up correctly, you should see your new app running in your Android emulator shortly.

<block class="native mac android" />

![AwesomeProject on Android](/react-native/docs/assets/GettingStartedAndroidSuccessMacOS.png)

<block class="native windows android" />

![AwesomeProject on Android](/react-native/docs/assets/GettingStartedAndroidSuccessWindows.png)

<block class="native mac windows linux android" />

`react-native run-android` is just one way to run your app - you can also run it directly from within Android Studio or [Nuclide](https://nuclide.io/).

> If you can't get this to work, see the [Troubleshooting](troubleshooting.md#content) page.

<block class="native mac ios android" />

### Modifying your app

Now that you have successfully run the app, let's modify it.

<block class="native mac ios" />

* Open `App.js` in your text editor of choice and edit some lines.
* Hit `⌘R` in your iOS Simulator to reload the app and see your changes!

<block class="native mac android" />

* Open `App.js` in your text editor of choice and edit some lines.
* Press the `R` key twice or select `Reload` from the Developer Menu (`⌘M`) to see your changes!

<block class="native windows linux android" />

### Modifying your app

Now that you have successfully run the app, let's modify it.

* Open `App.js` in your text editor of choice and edit some lines.
* Press the `R` key twice or select `Reload` from the Developer Menu (`Ctrl + M`) to see your changes!

<block class="native mac ios android" />

### That's it!

Congratulations! You've successfully run and modified your first React Native app.

<center><img src="/react-native/docs/assets/GettingStartedCongratulations.png" width="150"></img></center>

<block class="native windows linux android" />

### That's it!

Congratulations! You've successfully run and modified your first React Native app.

<center><img src="/react-native/docs/assets/GettingStartedCongratulations.png" width="150"></img></center>

<block class="native mac ios" />

## Now what?

* Turn on [Live Reload](debugging.md#reloading-javascript) in the Developer Menu. Your app will now reload automatically whenever you save any changes!

* If you want to add this new React Native code to an existing application, check out the [Integration guide](integration-with-existing-apps.md).

If you're curious to learn more about React Native, continue on to the [Tutorial](tutorial.md).

<block class="native windows linux mac android" />

## Now what?

* Turn on [Live Reload](debugging.md#reloading-javascript) in the Developer Menu. Your app will now reload automatically whenever you save any changes!

* If you want to add this new React Native code to an existing application, check out the [Integration guide](integration-with-existing-apps.md).

If you're curious to learn more about React Native, continue on to the [Tutorial](tutorial.md).

<script>
  function displayTab(type, value) {
    var container = document.getElementsByTagName('block')[0].parentNode;
    container.className = 'display-' + type + '-' + value + ' ' +
      container.className.replace(RegExp('display-' + type + '-[a-z]+ ?'), '');
  }
  function convertBlocks() {
    // Convert <div>...<span><block /></span>...</div>
    // Into <div>...<block />...</div>
    var blocks = document.querySelectorAll('block');
    for (var i = 0; i < blocks.length; ++i) {
      var block = blocks[i];
      var span = blocks[i].parentNode;
      var container = span.parentNode;
      container.insertBefore(block, span);
      container.removeChild(span);
    }
    // Convert <div>...<block />content<block />...</div>
    // Into <div>...<block>content</block><block />...</div>
    blocks = document.querySelectorAll('block');
    for (var i = 0; i < blocks.length; ++i) {
      var block = blocks[i];
      while (
        block.nextSibling &&
        block.nextSibling.tagName !== 'BLOCK'
      ) {
        block.appendChild(block.nextSibling);
      }
    }
  }
  function guessPlatformAndOS() {
    if (!document.querySelector('block')) {
      return;
    }
    // If we are coming to the page with a hash in it (i.e. from a search, for example), try to get
    // us as close as possible to the correct platform and dev os using the hashtag and block walk up.
    var foundHash = false;
    if (
      window.location.hash !== '' &&
      window.location.hash !== 'content'
    ) {
      // content is default
      var hashLinks = document.querySelectorAll(
        'a.hash-link'
      );
      for (
        var i = 0;
        i < hashLinks.length && !foundHash;
        ++i
      ) {
        if (hashLinks[i].hash === window.location.hash) {
          var parent = hashLinks[i].parentElement;
          while (parent) {
            if (parent.tagName === 'BLOCK') {
              // Could be more than one target os and dev platform, but just choose some sort of order
              // of priority here.
              // Dev OS
              if (parent.className.indexOf('mac') > -1) {
                displayTab('os', 'mac');
                foundHash = true;
              } else if (
                parent.className.indexOf('linux') > -1
              ) {
                displayTab('os', 'linux');
                foundHash = true;
              } else if (
                parent.className.indexOf('windows') > -1
              ) {
                displayTab('os', 'windows');
                foundHash = true;
              } else {
                break;
              }
              // Target Platform
              if (parent.className.indexOf('ios') > -1) {
                displayTab('platform', 'ios');
                foundHash = true;
              } else if (
                parent.className.indexOf('android') > -1
              ) {
                displayTab('platform', 'android');
                foundHash = true;
              } else {
                break;
              }
              // Guide
              if (parent.className.indexOf('native') > -1) {
                displayTab('guide', 'native');
                foundHash = true;
              } else if (
                parent.className.indexOf('quickstart') > -1
              ) {
                displayTab('guide', 'quickstart');
                foundHash = true;
              } else {
                break;
              }
              break;
            }
            parent = parent.parentElement;
          }
        }
      }
    }
    // Do the default if there is no matching hash
    if (!foundHash) {
      var isMac = navigator.platform === 'MacIntel';
      var isWindows = navigator.platform === 'Win32';
      displayTab('platform', isMac ? 'ios' : 'android');
      displayTab(
        'os',
        isMac ? 'mac' : isWindows ? 'windows' : 'linux'
      );
      displayTab('guide', 'quickstart');
      displayTab('language', 'objc');
    }
  }
  convertBlocks();
  guessPlatformAndOS();
</script><|MERGE_RESOLUTION|>--- conflicted
+++ resolved
@@ -101,12 +101,6 @@
 </div>
 
 <block class="quickstart mac windows linux ios android" />
-<<<<<<< HEAD
-
-[Expo](https://expo.io) is the easiest way to start building a new React Native application. It allows you to start a project without installing or configuring any tools to build native code - no Xcode or Android Studio installation required (see [Caveats](getting-started.md#caveats)).
-
-=======
->>>>>>> e0979e68
 Assuming that you have [Node 8+](https://nodejs.org/en/download/) installed, you can use npm to install the Expo CLI command line utility:
 
 ```sh

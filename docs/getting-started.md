---
id: getting-started
title: Getting Started
---

<style>
  .toggler li {
    display: inline-block;
    position: relative;
    top: 1px;
    padding: 10px;
    margin: 0px 2px 0px 2px;
    border: 1px solid #05A5D1;
    border-bottom-color: transparent;
    border-radius: 3px 3px 0px 0px;
    color: #05A5D1;
    background-color: transparent;
    font-size: 0.99em;
    cursor: pointer;
  }
  .toggler li:first-child {
    margin-left: 0;
  }
  .toggler li:last-child {
    margin-right: 0;
  }
  .toggler ul {
    width: 100%;
    display: inline-block;
    list-style-type: none;
    margin: 0;
    border-bottom: 1px solid #05A5D1;
    cursor: default;
  }
  @media screen and (max-width: 960px) {
    .toggler li,
    .toggler li:first-child,
    .toggler li:last-child {
      display: block;
      border-bottom-color: #05A5D1;
      border-radius: 3px;
      margin: 2px 0px 2px 0px;
    }
    .toggler ul {
      border-bottom: 0;
    }
  }
  .toggler a {
    display: inline-block;
    padding: 10px 5px;
    margin: 2px;
    border: 1px solid #05A5D1;
    border-radius: 3px;
    text-decoration: none !important;
  }
  .display-guide-quickstart .toggler .button-quickstart,
  .display-guide-native .toggler .button-native,
  .display-os-mac .toggler .button-mac,
  .display-os-linux .toggler .button-linux,
  .display-os-windows .toggler .button-windows,
  .display-platform-ios .toggler .button-ios,
  .display-platform-android .toggler .button-android {
    background-color: #05A5D1;
    color: white;
  }
  block { display: none; }
  .display-guide-quickstart.display-platform-ios.display-os-mac .quickstart.ios.mac,
  .display-guide-quickstart.display-platform-ios.display-os-linux .quickstart.ios.linux,
  .display-guide-quickstart.display-platform-ios.display-os-windows .quickstart.ios.windows,
  .display-guide-quickstart.display-platform-android.display-os-mac .quickstart.android.mac,
  .display-guide-quickstart.display-platform-android.display-os-linux .quickstart.android.linux,
  .display-guide-quickstart.display-platform-android.display-os-windows .quickstart.android.windows,    .display-guide-native.display-platform-ios.display-os-mac .native.ios.mac,
  .display-guide-native.display-platform-ios.display-os-linux .native.ios.linux,
  .display-guide-native.display-platform-ios.display-os-windows .native.ios.windows,
  .display-guide-native.display-platform-android.display-os-mac .native.android.mac,
  .display-guide-native.display-platform-android.display-os-linux .native.android.linux,
  .display-guide-native.display-platform-android.display-os-windows .native.android.windows {
    display: block;
  }
</style>

This page will help you install and build your first React Native app. If you already have React Native installed, you can skip ahead to the [Tutorial](tutorial.md).

<div class="toggler">
  <ul role="tablist" >
    <li id="quickstart" class="button-quickstart" aria-selected="false" role="tab" tabindex="0" aria-controls="quickstarttab" onclick="displayTab('guide', 'quickstart')">
      Quick Start
    </li>
    <li id="native" class="button-native" aria-selected="false" role="tab" tabindex="-1" aria-controls="nativetab" onclick="displayTab('guide', 'native')">
      Building Projects with Native Code
    </li>
  </ul>
</div>

<block class="quickstart mac windows linux ios android" />

[Create React Native App](https://github.com/react-community/create-react-native-app) is the easiest way to start building a new React Native application. It allows you to start a project without installing or configuring any tools to build native code - no Xcode or Android Studio installation required (see [Caveats](getting-started.md#caveats)).

Assuming that you have [Node](https://nodejs.org/en/download/) installed, you can use npm to install the `create-react-native-app` command line utility:

```
npm install -g create-react-native-app
```

Then run the following commands to create a new React Native project called "AwesomeProject":

```
create-react-native-app AwesomeProject

cd AwesomeProject
npm start
```

This will start a development server for you.

## Running your React Native application

Install the [Expo](https://expo.io) client app on your iOS or Android phone and connect to the same wireless network as your computer. On Android, use the Expo app to scan the QR code from your terminal to open your project. On iOS, follow on-screen instructions to get a link.

### Modifying your app

Now that you have successfully run the app, let's modify it. Open `App.js` in your text editor of choice and edit some lines. The application should reload automatically once you save your changes.

### That's it!

Congratulations! You've successfully run and modified your first React Native app.

<center><img src="/react-native/docs/assets/GettingStartedCongratulations.png" width="150"></img></center>

## Now what?

* Create React Native App also has a [user guide](https://github.com/react-community/create-react-native-app/blob/master/react-native-scripts/template/README.md) you can reference if you have questions specific to the tool.

* If you can't get this to work, see the [Troubleshooting](https://github.com/react-community/create-react-native-app/blob/master/react-native-scripts/template/README.md#troubleshooting) section in the README for Create React Native App.

If you're curious to learn more about React Native, continue on to the [Tutorial](tutorial.md).

### Running your app on a simulator or virtual device

Create React Native App makes it really easy to run your React Native app on a physical device without setting up a development environment. If you want to run your app on the iOS Simulator or an Android Virtual Device, please refer to the instructions for building projects with native code to learn how to install Xcode and set up your Android development environment.

Once you've set these up, you can launch your app on an Android Virtual Device by running `npm run android`, or on the iOS Simulator by running `npm run ios` (macOS only).

### Caveats

Because you don't build any native code when using Create React Native App to create a project, it's not possible to include custom native modules beyond the React Native APIs and components that are available in the Expo client app.

If you know that you'll eventually need to include your own native code, Create React Native App is still a good way to get started. In that case you'll just need to "[eject](https://github.com/react-community/create-react-native-app/blob/master/react-native-scripts/template/README.md#ejecting-from-create-react-native-app)" eventually to create your own native builds. If you do eject, the "Building Projects with Native Code" instructions will be required to continue working on your project.

Create React Native App configures your project to use the most recent React Native version that is supported by the Expo client app. The Expo client app usually gains support for a given React Native version about a week after the React Native version is released as stable. You can check [this document](https://github.com/react-community/create-react-native-app/blob/master/VERSIONS.md) to find out what versions are supported.

If you're integrating React Native into an existing project, you'll want to skip Create React Native App and go directly to setting up the native build environment. Select "Building Projects with Native Code" above for instructions on configuring a native build environment for React Native.

<block class="native mac windows linux ios android" />

<p>Follow these instructions if you need to build native code in your project. For example, if you are integrating React Native into an existing application, or if you "ejected" from <a href="getting-started.html" onclick="displayTab('guide', 'quickstart')">Create React Native App</a>, you'll need this section.</p>

The instructions are a bit different depending on your development operating system, and whether you want to start developing for iOS or Android. If you want to develop for both iOS and Android, that's fine - you just have to pick one to start with, since the setup is a bit different.

<div class="toggler">
  <span>Development OS:</span>
  <a href="javascript:void(0);" class="button-mac" onclick="displayTab('os', 'mac')">macOS</a>
  <a href="javascript:void(0);" class="button-windows" onclick="displayTab('os', 'windows')">Windows</a>
  <a href="javascript:void(0);" class="button-linux" onclick="displayTab('os', 'linux')">Linux</a>
  <span>Target OS:</span>
  <a href="javascript:void(0);" class="button-ios" onclick="displayTab('platform', 'ios')">iOS</a>
  <a href="javascript:void(0);" class="button-android" onclick="displayTab('platform', 'android')">Android</a>
</div>

<block class="native linux windows ios" />

## Unsupported

<blockquote><p>A Mac is required to build projects with native code for iOS. You can follow the <a href="getting-started.html" onclick="displayTab('guide', 'quickstart')">Quick Start</a> to learn how to build your app using Create React Native App instead.</p></blockquote>

<block class="native mac ios" />

## Installing dependencies

You will need Node, Watchman, the React Native command line interface, and Xcode.

While you can use any editor of your choice to develop your app, you will need to install Xcode in order to set up the necessary tooling to build your React Native app for iOS.

<block class="native mac android" />

## Installing dependencies

You will need Node, Watchman, the React Native command line interface, a JDK, and Android Studio.

<block class="native linux android" />

## Installing dependencies

You will need Node, the React Native command line interface, a JDK, and Android Studio.

<block class="native windows android" />

## Installing dependencies

You will need Node, the React Native command line interface, Python2, a JDK, and Android Studio.

<block class="native mac windows linux android" />

While you can use any editor of your choice to develop your app, you will need to install Android Studio in order to set up the necessary tooling to build your React Native app for Android.

<block class="native mac ios android" />

### Node, Watchman

We recommend installing Node and Watchman using [Homebrew](http://brew.sh/). Run the following commands in a Terminal after installing Homebrew:

```
brew install node
brew install watchman
```

If you have already installed Node on your system, make sure it is Node 8.3 or newer.

[Watchman](https://facebook.github.io/watchman) is a tool by Facebook for watching changes in the filesystem. It is highly recommended you install it for better performance.

<block class="native linux android" />

### Node

Follow the [installation instructions for your Linux distribution](https://nodejs.org/en/download/package-manager/) to install Node 8.3 or newer.

<block class='native windows android' />

### Node, Python2, JDK

We recommend installing Node and Python2 via [Chocolatey](https://chocolatey.org), a popular package manager for Windows.

React Native also requires a recent version of the [Java SE Development Kit (JDK)](http://www.oracle.com/technetwork/java/javase/downloads/jdk8-downloads-2133151.html), as well as Python 2. Both can be installed using Chocolatey.

Open an Administrator Command Prompt (right click Command Prompt and select "Run as Administrator"), then run the following command:

```powershell
choco install -y nodejs.install python2 jdk8
```

If you have already installed Node on your system, make sure it is Node 8.3 or newer. If you already have a JDK on your system, make sure it is version 8 or newer.

> You can find additional installation options on [Node's Downloads page](https://nodejs.org/en/download/).

<block class="native mac ios android" />

### The React Native CLI

Node comes with npm, which lets you install the React Native command line interface.

Run the following command in a Terminal:

```
npm install -g react-native-cli
```

> If you get an error like `Cannot find module 'npmlog'`, try installing npm directly: `curl -0 -L https://npmjs.org/install.sh | sudo sh`.

<block class="native windows linux android" />

### The React Native CLI

Node comes with npm, which lets you install the React Native command line interface.

Run the following command in a Command Prompt or shell:

```powershell
npm install -g react-native-cli
```

> If you get an error like `Cannot find module 'npmlog'`, try installing npm directly: `curl -0 -L https://npmjs.org/install.sh | sudo sh`.

<block class="native mac ios" />

### Xcode

The easiest way to install Xcode is via the [Mac App Store](https://itunes.apple.com/us/app/xcode/id497799835?mt=12). Installing Xcode will also install the iOS Simulator and all the necessary tools to build your iOS app.

If you have already installed Xcode on your system, make sure it is version 9.4 or newer.

#### Command Line Tools

You will also need to install the Xcode Command Line Tools. Open Xcode, then choose "Preferences..." from the Xcode menu. Go to the Locations panel and install the tools by selecting the most recent version in the Command Line Tools dropdown.

![Xcode Command Line Tools](/react-native/docs/assets/GettingStartedXcodeCommandLineTools.png)

<block class="native mac linux android" />

### Java Development Kit

React Native requires a recent version of the Java SE Development Kit (JDK). [Download and install Oracle JDK 8 or newer](http://www.oracle.com/technetwork/java/javase/downloads/jdk8-downloads-2133151.html) if needed. You can also use [OpenJDK 8 or newer](http://openjdk.java.net/install/) as an alternative.

<block class="native mac linux windows android" />

### Android development environment

Setting up your development environment can be somewhat tedious if you're new to Android development. If you're already familiar with Android development, there are a few things you may need to configure. In either case, please make sure to carefully follow the next few steps.

<block class="native mac windows linux android" />

#### 1. Install Android Studio

[Download and install Android Studio](https://developer.android.com/studio/index.html). Choose a "Custom" setup when prompted to select an installation type. Make sure the boxes next to all of the following are checked:

<block class="native mac windows android" />

* `Android SDK`
* `Android SDK Platform`
* `Performance (Intel ® HAXM)`
* `Android Virtual Device`

<block class="native linux android" />

* `Android SDK`
* `Android SDK Platform`
* `Android Virtual Device`

<block class="native mac windows linux android" />

Then, click "Next" to install all of these components.

> If the checkboxes are grayed out, you will have a chance to install these components later on.

Once setup has finalized and you're presented with the Welcome screen, proceed to the next step.

#### 2. Install the Android SDK

Android Studio installs the latest Android SDK by default. Building a React Native app with native code, however, requires the `Android 8.0 (Oreo)` SDK in particular. Additional Android SDKs can be installed through the SDK Manager in Android Studio.

The SDK Manager can be accessed from the "Welcome to Android Studio" screen. Click on "Configure", then select "SDK Manager".

<block class="native mac android" />

![Android Studio Welcome](/react-native/docs/assets/GettingStartedAndroidStudioWelcomeMacOS.png)

<block class="native windows android" />

![Android Studio Welcome](/react-native/docs/assets/GettingStartedAndroidStudioWelcomeWindows.png)

<block class="native mac windows linux android" />

> The SDK Manager can also be found within the Android Studio "Preferences" dialog, under **Appearance & Behavior** → **System Settings** → **Android SDK**.

Select the "SDK Platforms" tab from within the SDK Manager, then check the box next to "Show Package Details" in the bottom right corner. Look for and expand the `Android 8.0 (Oreo)` entry, then make sure the following items are all checked:

<<<<<<< HEAD
* `Google APIs`
* `Android SDK Platform 23`
* `Intel x86 Atom_64 System Image`
=======
* `Android SDK Platform 26`
>>>>>>> 01dd503d
* `Google APIs Intel x86 Atom_64 System Image`

<block class="native mac android" />

![Android SDK Manager](/react-native/docs/assets/GettingStartedAndroidSDKManagerMacOS.png)

<block class="native windows android" />

![Android SDK Manager](/react-native/docs/assets/GettingStartedAndroidSDKManagerWindows.png)

<block class="native windows mac linux android" />

Next, select the "SDK Tools" tab and check the box next to "Show Package Details" here as well. Look for and expand the "Android SDK Build-Tools" entry, then make sure that `26.0.3` is selected.

<block class="native mac android" />

![Android SDK Manager - 26.0.3 Build Tools](/react-native/docs/assets/GettingStartedAndroidSDKManagerSDKToolsMacOS.png)

<block class="native windows android" />

![Android SDK Manager - 26.0.3 Build Tools](/react-native/docs/assets/GettingStartedAndroidSDKManagerSDKToolsWindows.png)

<block class="native windows mac linux android" />

Finally, click "Apply" to download and install the Android SDK and related build tools.

<block class="native mac android" />

![Android SDK Manager - Installs](/react-native/docs/assets/GettingStartedAndroidSDKManagerInstallsMacOS.png)

<block class="native windows android" />

![Android SDK Manager - Installs](/react-native/docs/assets/GettingStartedAndroidSDKManagerInstallsWindows.png)

<block class="native mac windows linux android" />

#### 3. Configure the ANDROID_HOME environment variable

The React Native tools require some environment variables to be set up in order to build apps with native code.

<block class="native mac linux android" />

Add the following lines to your `$HOME/.bash_profile` config file:

<block class="native mac android" />

```
export ANDROID_HOME=$HOME/Library/Android/sdk
export PATH=$PATH:$ANDROID_HOME/tools
export PATH=$PATH:$ANDROID_HOME/tools/bin
export PATH=$PATH:$ANDROID_HOME/platform-tools
```

<block class="native linux android" />

```
export ANDROID_HOME=$HOME/Android/Sdk
export PATH=$PATH:$ANDROID_HOME/tools
export PATH=$PATH:$ANDROID_HOME/tools/bin
export PATH=$PATH:$ANDROID_HOME/platform-tools
```

<block class="native mac linux android" />

> `.bash_profile` is specific to `bash`. If you're using another shell, you will need to edit the appropriate shell-specific config file.

Type `source $HOME/.bash_profile` to load the config into your current shell. Verify that ANDROID_HOME has been added to your path by running `echo $PATH`.

> Please make sure you use the correct Android SDK path. You can find the actual location of the SDK in the Android Studio "Preferences" dialog, under **Appearance & Behavior** → **System Settings** → **Android SDK**.

<block class="native windows android" />

Open the System pane under **System and Security** in the Windows Control Panel, then click on **Change settings...**. Open the **Advanced** tab and click on **Environment Variables...**. Click on **New...** to create a new `ANDROID_HOME` user variable that points to the path to your Android SDK:

![ANDROID_HOME Environment Variable](/react-native/docs/assets/GettingStartedAndroidEnvironmentVariableANDROID_HOME.png)

The SDK is installed, by default, at the following location:

```powershell
c:\Users\YOUR_USERNAME\AppData\Local\Android\Sdk
```

You can find the actual location of the SDK in the Android Studio "Preferences" dialog, under **Appearance & Behavior** → **System Settings** → **Android SDK**.

Open a new Command Prompt window to ensure the new environment variable is loaded before proceeding to the next step.

<block class="native linux android" />

### Watchman

Follow the [Watchman installation guide](https://facebook.github.io/watchman/docs/install.html#buildinstall) to compile and install Watchman from source.

> [Watchman](https://facebook.github.io/watchman/docs/install.html) is a tool by Facebook for watching changes in the filesystem. It is highly recommended you install it for better performance and increased compatibility in certain edge cases (translation: you may be able to get by without installing this, but your mileage may vary; installing this now may save you from a headache later).

<block class="native mac ios" />

## Creating a new application

Use the React Native command line interface to generate a new React Native project called "AwesomeProject":

```
react-native init AwesomeProject
```

This is not necessary if you are integrating React Native into an existing application, if you "ejected" from Create React Native App, or if you're adding iOS support to an existing React Native project (see [Platform Specific Code](platform-specific-code.md)).

<block class="native mac windows linux android" />

## Creating a new application

Use the React Native command line interface to generate a new React Native project called "AwesomeProject":

```
react-native init AwesomeProject
```

This is not necessary if you are integrating React Native into an existing application, if you "ejected" from Create React Native App, or if you're adding Android support to an existing React Native project (see [Platform Specific Code](platform-specific-code.md)).

<block class="native mac windows linux android" />

## Preparing the Android device

You will need an Android device to run your React Native Android app. This can be either a physical Android device, or more commonly, you can use an Android Virtual Device which allows you to emulate an Android device on your computer.

Either way, you will need to prepare the device to run Android apps for development.

### Using a physical device

If you have a physical Android device, you can use it for development in place of an AVD by plugging it in to your computer using a USB cable and following the instructions [here](running-on-device.md).

### Using a virtual device

If you use Android Studio to open `./AwesomeProject/android`, you can see the list of available Android Virtual Devices (AVDs) by opening the "AVD Manager" from within Android Studio. Look for an icon that looks like this:

![Android Studio AVD Manager](/react-native/docs/assets/GettingStartedAndroidStudioAVD.png)

If you have just installed Android Studio, you will likely need to [create a new AVD](https://developer.android.com/studio/run/managing-avds.html). Select "Create Virtual Device...", then pick any Phone from the list and click "Next".

<block class="native windows android" />

![Android Studio AVD Manager](/react-native/docs/assets/GettingStartedCreateAVDWindows.png)

<block class="native mac android" />

![Android Studio AVD Manager](/react-native/docs/assets/GettingStartedCreateAVDMacOS.png)

<block class="native mac windows linux android" />

Select the "x86 Images" tab, then look for the **Oreo** API Level 26, x86_64 ABI image with a Android 8.0 (Google APIs) target.

<block class="native linux android" />

> We recommend configuring [VM acceleration](https://developer.android.com/studio/run/emulator-acceleration.html#vm-linux) on your system to improve performance. Once you've followed those instructions, go back to the AVD Manager.

<block class="native windows android" />

![Install HAXM](/react-native/docs/assets/GettingStartedCreateAVDx86Windows.png)

> If you don't have HAXM installed, click on "Install HAXM" or follow [these instructions](https://github.com/intel/haxm/wiki/Installation-Instructions-on-Windows) to set it up, then go back to the AVD Manager.

![AVD List](/react-native/docs/assets/GettingStartedAVDManagerWindows.png)

<block class="native mac android" />

![Install HAXM](/react-native/docs/assets/GettingStartedCreateAVDx86MacOS.png)

> If you don't have HAXM installed, follow [these instructions](https://github.com/intel/haxm/wiki/Installation-Instructions-on-macOS) to set it up, then go back to the AVD Manager.

![AVD List](/react-native/docs/assets/GettingStartedAVDManagerMacOS.png)

<block class="native mac windows linux android" />

Click "Next" then "Finish" to create your AVD. At this point you should be able to click on the green triangle button next to your AVD to launch it, then proceed to the next step.

<block class="native mac ios" />

## Running your React Native application

Run `react-native run-ios` inside your React Native project folder:

```
cd AwesomeProject
react-native run-ios
```

You should see your new app running in the iOS Simulator shortly.

![AwesomeProject on iOS](/react-native/docs/assets/GettingStartediOSSuccess.png)

`react-native run-ios` is just one way to run your app. You can also run it directly from within Xcode or [Nuclide](https://nuclide.io/).

> If you can't get this to work, see the [Troubleshooting](troubleshooting.md#content) page.

### Running on a device

The above command will automatically run your app on the iOS Simulator by default. If you want to run the app on an actual physical iOS device, please follow the instructions [here](running-on-device.md).

<block class="native mac windows linux android" />

## Running your React Native application

Run `react-native run-android` inside your React Native project folder:

```
cd AwesomeProject
react-native run-android
```

If everything is set up correctly, you should see your new app running in your Android emulator shortly.

<block class="native mac android" />

![AwesomeProject on Android](/react-native/docs/assets/GettingStartedAndroidSuccessMacOS.png)

<block class="native windows android" />

![AwesomeProject on Android](/react-native/docs/assets/GettingStartedAndroidSuccessWindows.png)

<block class="native mac windows linux android" />

`react-native run-android` is just one way to run your app - you can also run it directly from within Android Studio or [Nuclide](https://nuclide.io/).

> If you can't get this to work, see the [Troubleshooting](troubleshooting.md#content) page.

<block class="native mac ios android" />

### Modifying your app

Now that you have successfully run the app, let's modify it.

<block class="native mac ios" />

* Open `App.js` in your text editor of choice and edit some lines.
* Hit `⌘R` in your iOS Simulator to reload the app and see your changes!

<block class="native mac android" />

* Open `App.js` in your text editor of choice and edit some lines.
* Press the `R` key twice or select `Reload` from the Developer Menu (`⌘M`) to see your changes!

<block class="native windows linux android" />

### Modifying your app

Now that you have successfully run the app, let's modify it.

* Open `App.js` in your text editor of choice and edit some lines.
* Press the `R` key twice or select `Reload` from the Developer Menu (`Ctrl + M`) to see your changes!

<block class="native mac ios android" />

### That's it!

Congratulations! You've successfully run and modified your first React Native app.

<center><img src="/react-native/docs/assets/GettingStartedCongratulations.png" width="150"></img></center>

<block class="native windows linux android" />

### That's it!

Congratulations! You've successfully run and modified your first React Native app.

<center><img src="/react-native/docs/assets/GettingStartedCongratulations.png" width="150"></img></center>

<block class="native mac ios" />

## Now what?

* Turn on [Live Reload](debugging.md#reloading-javascript) in the Developer Menu. Your app will now reload automatically whenever you save any changes!

* If you want to add this new React Native code to an existing application, check out the [Integration guide](integration-with-existing-apps.md).

If you're curious to learn more about React Native, continue on to the [Tutorial](tutorial.md).

<block class="native windows linux mac android" />

## Now what?

* Turn on [Live Reload](debugging.md#reloading-javascript) in the Developer Menu. Your app will now reload automatically whenever you save any changes!

* If you want to add this new React Native code to an existing application, check out the [Integration guide](integration-with-existing-apps.md).

If you're curious to learn more about React Native, continue on to the [Tutorial](tutorial.md).

<script>
  function displayTab(type, value) {
    var container = document.getElementsByTagName('block')[0].parentNode;
    container.className = 'display-' + type + '-' + value + ' ' +
      container.className.replace(RegExp('display-' + type + '-[a-z]+ ?'), '');
  }
  function convertBlocks() {
    // Convert <div>...<span><block /></span>...</div>
    // Into <div>...<block />...</div>
    var blocks = document.querySelectorAll('block');
    for (var i = 0; i < blocks.length; ++i) {
      var block = blocks[i];
      var span = blocks[i].parentNode;
      var container = span.parentNode;
      container.insertBefore(block, span);
      container.removeChild(span);
    }
    // Convert <div>...<block />content<block />...</div>
    // Into <div>...<block>content</block><block />...</div>
    blocks = document.querySelectorAll('block');
    for (var i = 0; i < blocks.length; ++i) {
      var block = blocks[i];
      while (
        block.nextSibling &&
        block.nextSibling.tagName !== 'BLOCK'
      ) {
        block.appendChild(block.nextSibling);
      }
    }
  }
  function guessPlatformAndOS() {
    if (!document.querySelector('block')) {
      return;
    }
    // If we are coming to the page with a hash in it (i.e. from a search, for example), try to get
    // us as close as possible to the correct platform and dev os using the hashtag and block walk up.
    var foundHash = false;
    if (
      window.location.hash !== '' &&
      window.location.hash !== 'content'
    ) {
      // content is default
      var hashLinks = document.querySelectorAll(
        'a.hash-link'
      );
      for (
        var i = 0;
        i < hashLinks.length && !foundHash;
        ++i
      ) {
        if (hashLinks[i].hash === window.location.hash) {
          var parent = hashLinks[i].parentElement;
          while (parent) {
            if (parent.tagName === 'BLOCK') {
              // Could be more than one target os and dev platform, but just choose some sort of order
              // of priority here.
              // Dev OS
              if (parent.className.indexOf('mac') > -1) {
                displayTab('os', 'mac');
                foundHash = true;
              } else if (
                parent.className.indexOf('linux') > -1
              ) {
                displayTab('os', 'linux');
                foundHash = true;
              } else if (
                parent.className.indexOf('windows') > -1
              ) {
                displayTab('os', 'windows');
                foundHash = true;
              } else {
                break;
              }
              // Target Platform
              if (parent.className.indexOf('ios') > -1) {
                displayTab('platform', 'ios');
                foundHash = true;
              } else if (
                parent.className.indexOf('android') > -1
              ) {
                displayTab('platform', 'android');
                foundHash = true;
              } else {
                break;
              }
              // Guide
              if (parent.className.indexOf('native') > -1) {
                displayTab('guide', 'native');
                foundHash = true;
              } else if (
                parent.className.indexOf('quickstart') > -1
              ) {
                displayTab('guide', 'quickstart');
                foundHash = true;
              } else {
                break;
              }
              break;
            }
            parent = parent.parentElement;
          }
        }
      }
    }
    // Do the default if there is no matching hash
    if (!foundHash) {
      var isMac = navigator.platform === 'MacIntel';
      var isWindows = navigator.platform === 'Win32';
      displayTab('platform', isMac ? 'ios' : 'android');
      displayTab(
        'os',
        isMac ? 'mac' : isWindows ? 'windows' : 'linux'
      );
      displayTab('guide', 'quickstart');
      displayTab('language', 'objc');
    }
  }
  convertBlocks();
  guessPlatformAndOS();
</script><|MERGE_RESOLUTION|>--- conflicted
+++ resolved
@@ -343,13 +343,7 @@
 
 Select the "SDK Platforms" tab from within the SDK Manager, then check the box next to "Show Package Details" in the bottom right corner. Look for and expand the `Android 8.0 (Oreo)` entry, then make sure the following items are all checked:
 
-<<<<<<< HEAD
-* `Google APIs`
-* `Android SDK Platform 23`
-* `Intel x86 Atom_64 System Image`
-=======
 * `Android SDK Platform 26`
->>>>>>> 01dd503d
 * `Google APIs Intel x86 Atom_64 System Image`
 
 <block class="native mac android" />

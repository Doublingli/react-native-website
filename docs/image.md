---
id: image
title: Image
---

A React component for displaying different types of images, including network images, static resources, temporary local images, and images from local disk, such as the camera roll.

This example shows fetching and displaying an image from local storage as well as one from network and even from data provided in the `'data:'` uri scheme.

> Note that for network and data images, you will need to manually specify the dimensions of your image!

```ReactNativeWebPlayer
import React, { Component } from 'react';
import { AppRegistry, View, Image } from 'react-native';

export default class DisplayAnImage extends Component {
  render() {
    return (
      <View>
        <Image
          source={require('/react-native/img/favicon.png')}
        />
        <Image
          style={{width: 50, height: 50}}
          source={{uri: 'https://facebook.github.io/react-native/docs/assets/favicon.png'}}
        />
        <Image
          style={{width: 66, height: 58}}
          source={{uri: 'data:image/png;base64,iVBORw0KGgoAAAANSUhEUgAAADMAAAAzCAYAAAA6oTAqAAAAEXRFWHRTb2Z0d2FyZQBwbmdjcnVzaEB1SfMAAABQSURBVGje7dSxCQBACARB+2/ab8BEeQNhFi6WSYzYLYudDQYGBgYGBgYGBgYGBgYGBgZmcvDqYGBgmhivGQYGBgYGBgYGBgYGBgYGBgbmQw+P/eMrC5UTVAAAAABJRU5ErkJggg=='}}
        />
      </View>
    );
  }
}

// skip this line if using Create React Native App
AppRegistry.registerComponent('DisplayAnImage', () => DisplayAnImage);
```

You can also add `style` to an image:

```ReactNativeWebPlayer
import React, { Component } from 'react';
import { AppRegistry, View, Image, StyleSheet } from 'react-native';

const styles = StyleSheet.create({
  stretch: {
    width: 50,
    height: 200
  }
});

export default class DisplayAnImageWithStyle extends Component {
  render() {
    return (
      <View>
        <Image
          style={styles.stretch}
          source={require('/react-native/img/favicon.png')}
        />
      </View>
    );
  }
}

// skip these lines if using Create React Native App
AppRegistry.registerComponent(
  'DisplayAnImageWithStyle',
  () => DisplayAnImageWithStyle
);
```

### GIF and WebP support on Android

When building your own native code, GIF and WebP are not supported by default on Android.

You will need to add some optional modules in `android/app/build.gradle`, depending on the needs of your app.

```gradle
dependencies {
  // If your app supports Android versions before Ice Cream Sandwich (API level 14)
  compile 'com.facebook.fresco:animated-base-support:1.10.0'

  // For animated GIF support
  compile 'com.facebook.fresco:animated-gif:1.10.0'

  // For WebP support, including animated WebP
  compile 'com.facebook.fresco:animated-webp:1.10.0'
  compile 'com.facebook.fresco:webpsupport:1.10.0'

  // For WebP support, without animations
  compile 'com.facebook.fresco:webpsupport:1.10.0'
}
```

### Props

* [`style`](image.md#style)
* [`blurRadius`](image.md#blurradius)
* [`onLayout`](image.md#onlayout)
* [`onLoad`](image.md#onload)
* [`onLoadEnd`](image.md#onloadend)
* [`onLoadStart`](image.md#onloadstart)
* [`resizeMode`](image.md#resizemode)
* [`source`](image.md#source)
* [`loadingIndicatorSource`](image.md#loadingindicatorsource)
* [`onError`](image.md#onerror)
* [`testID`](image.md#testid)
* [`resizeMethod`](image.md#resizemethod)
* [`accessibilityLabel`](image.md#accessibilitylabel)
* [`accessible`](image.md#accessible)
* [`capInsets`](image.md#capinsets)
* [`defaultSource`](image.md#defaultsource)
* [`onPartialLoad`](image.md#onpartialload)
* [`onProgress`](image.md#onprogress)
* [`fadeDuration`](image.md#fadeduration)
* [`progressiveRenderingEnabled`](image.md#progressiverenderingenabled)

### Methods

* [`getSize`](image.md#getsize)
* [`prefetch`](image.md#prefetch)
* [`abortPrefetch`](image.md#abortprefetch)
* [`queryCache`](image.md#querycache)
* [`resolveAssetSource`](image.md#resolveassetsource)

---

# Reference

## Props

### `style`

`ImageResizeMode` is an `Enum` for different image resizing modes, set via the `resizeMode` style property on `Image` components. The values are `contain`, `cover`, `stretch`, `center`, `repeat`.

| Type  | Required |
| ----- | -------- |
| style | No       |

* [Layout Props...](layout-props.md#props)

* [Shadow Props...](shadow-props.md#props)

* [Transforms...](transforms.md#props)

* **`borderTopRightRadius`**: number

* **`backfaceVisibility`**: enum('visible', 'hidden')

* **`borderBottomLeftRadius`**: number

* **`borderBottomRightRadius`**: number

* **`borderColor`**: [color](colors.md)

* **`borderRadius`**: number

* **`borderTopLeftRadius`**: number

* **`backgroundColor`**: [color](colors.md)

* **`borderWidth`**: number

* **`opacity`**: number

* **`overflow`**: enum('visible', 'hidden')

* **`resizeMode`**: Object.keys(ImageResizeMode)

* **`tintColor`**: [color](colors.md)

  Changes the color of all the non-transparent pixels to the tintColor.

* **`overlayColor`**: string (_Android_)

  When the image has rounded corners, specifying an overlayColor will cause the remaining space in the corners to be filled with a solid color. This is useful in cases which are not supported by the Android implementation of rounded corners:

  * Certain resize modes, such as 'contain'
  * Animated GIFs

  A typical way to use this prop is with images displayed on a solid background and setting the `overlayColor` to the same color as the background.

  For details of how this works under the hood, see http://frescolib.org/docs/rounded-corners-and-circles.html

---

### `blurRadius`

blurRadius: the blur radius of the blur filter added to the image

| Type   | Required |
| ------ | -------- |
| number | No       |

---

### `onLayout`

Invoked on mount and layout changes with `{nativeEvent: {layout: {x, y, width, height}}}`.

| Type     | Required |
| -------- | -------- |
| function | No       |

---

### `onLoad`

Invoked when load completes successfully.

| Type     | Required |
| -------- | -------- |
| function | No       |

---

### `onLoadEnd`

Invoked when load either succeeds or fails.

| Type     | Required |
| -------- | -------- |
| function | No       |

---

### `onLoadStart`

Invoked on load start.

e.g., `onLoadStart={(e) => this.setState({loading: true})}`

| Type     | Required |
| -------- | -------- |
| function | No       |

---

### `resizeMode`

Determines how to resize the image when the frame doesn't match the raw image dimensions.

* `cover`: Scale the image uniformly (maintain the image's aspect ratio) so that both dimensions (width and height) of the image will be equal to or larger than the corresponding dimension of the view (minus padding).

* `contain`: Scale the image uniformly (maintain the image's aspect ratio) so that both dimensions (width and height) of the image will be equal to or less than the corresponding dimension of the view (minus padding).

* `stretch`: Scale width and height independently, This may change the aspect ratio of the src.

* `repeat`: Repeat the image to cover the frame of the view. The image will keep its size and aspect ratio, unless it is larger than the view, in which case it will be scaled down uniformly so that it is contained in the view.

* `center`: Center the image in the view along both dimensions. If the image is larger than the view, scale it down uniformly so that it is contained in the view.

| Type                                                    | Required |
| ------------------------------------------------------- | -------- |
| enum('cover', 'contain', 'stretch', 'repeat', 'center') | No       |

---

### `source`

The image source (either a remote URL or a local file resource).

This prop can also contain several remote URLs, specified together with their width and height and potentially with scale/other URI arguments. The native side will then choose the best `uri` to display based on the measured size of the image container. A `cache` property can be added to control how networked request interacts with the local cache.

The currently supported formats are `png`, `jpg`, `jpeg`, `bmp`, `gif`, `webp` (Android only), `psd` (iOS only).

| Type                | Required |
| ------------------- | -------- |
| ImageSourcePropType | No       |

---

### `loadingIndicatorSource`

Similarly to `source`, this property represents the resource used to render the loading indicator for the image, displayed until image is ready to be displayed, typically after when it got downloaded from network.

| Type                                  | Required |
| ------------------------------------- | -------- |
| array of ImageSourcePropTypes, number | No       |

> Can accept a number as returned by `require('./image.jpg')`

---

### `onError`

Invoked on load error with `{nativeEvent: {error}}`.

| Type     | Required |
| -------- | -------- |
| function | No       |

---

### `testID`

A unique identifier for this element to be used in UI Automation testing scripts.

| Type   | Required |
| ------ | -------- |
| string | No       |

---

### `resizeMethod`

The mechanism that should be used to resize the image when the image's dimensions differ from the image view's dimensions. Defaults to `auto`.

* `auto`: Use heuristics to pick between `resize` and `scale`.

* `resize`: A software operation which changes the encoded image in memory before it gets decoded. This should be used instead of `scale` when the image is much larger than the view.

* `scale`: The image gets drawn downscaled or upscaled. Compared to `resize`, `scale` is faster (usually hardware accelerated) and produces higher quality images. This should be used if the image is smaller than the view. It should also be used if the image is slightly bigger than the view.

More details about `resize` and `scale` can be found at http://frescolib.org/docs/resizing.html.

| Type                            | Required | Platform |
| ------------------------------- | -------- | -------- |
| enum('auto', 'resize', 'scale') | No       | Android  |

---

### `accessibilityLabel`

The text that's read by the screen reader when the user interacts with the image.

| Type | Required | Platform |
| ---- | -------- | -------- |
| node | No       | iOS      |

---

### `accessible`

When true, indicates the image is an accessibility element.

| Type | Required | Platform |
| ---- | -------- | -------- |
| bool | No       | iOS      |

---

### `capInsets`

When the image is resized, the corners of the size specified by `capInsets` will stay a fixed size, but the center content and borders of the image will be stretched. This is useful for creating resizable rounded buttons, shadows, and other resizable assets. More info in the [official Apple documentation](https://developer.apple.com/library/ios/documentation/UIKit/Reference/UIImage_Class/index.html#//apple_ref/occ/instm/UIImage/resizableImageWithCapInsets).

| Type                                                               | Required | Platform |
| ------------------------------------------------------------------ | -------- | -------- |
| object: {top: number, left: number, bottom: number, right: number} | No       | iOS      |

---

### `defaultSource`

A static image to display while loading the image source.

| Type           | Required | Platform |
| -------------- | -------- | -------- |
| object, number | No       | iOS      |
| number         | No       | Android  |

If passing an object, the general shape is `{uri: string, width: number, height: number, scale: number}`:

* `uri` - a string representing the resource identifier for the image, which should be either a local file path or the name of a static image resource (which should be wrapped in the `require('./path/to/image.png')` function).
* `width`, `height` - can be specified if known at build time, in which case these will be used to set the default `<Image/>` component dimensions.
* `scale` - used to indicate the scale factor of the image. Defaults to 1.0 if unspecified, meaning that one image pixel equates to one display point / DIP.

If passing a number:

* `number` - Opaque type returned by something like `require('./image.jpg')`.

> **Note:** On Android, the default source prop is ignored on debug builds.

---

### `onPartialLoad`

Invoked when a partial load of the image is complete. The definition of what constitutes a "partial load" is loader specific though this is meant for progressive JPEG loads.

| Type     | Required | Platform |
| -------- | -------- | -------- |
| function | No       | iOS      |

---

### `onProgress`

Invoked on download progress with `{nativeEvent: {loaded, total}}`.

| Type     | Required | Platform |
| -------- | -------- | -------- |
| function | No       | iOS      |

---

### `fadeDuration`

Android only. By default, it is 300ms.

| Type   | Required | Platform |
| ------ | -------- | -------- |
| number | No       | Android  |

<<<<<<< HEAD
=======
---

>>>>>>> 54681b84
### `progressiveRenderingEnabled`

Android only. When true, enables progressive jpeg streaming. https://frescolib.org/docs/progressive-jpegs.html

| Type   | Required | Platform |
| ------ | -------- | -------- |
| bool   | No       | Android  |

## Methods

### `getSize()`

```javascript
Image.getSize(uri, success, [failure]);
```

Retrieve the width and height (in pixels) of an image prior to displaying it. This method can fail if the image cannot be found, or fails to download.

In order to retrieve the image dimensions, the image may first need to be loaded or downloaded, after which it will be cached. This means that in principle you could use this method to preload images, however it is not optimized for that purpose, and may in future be implemented in a way that does not fully load/download the image data. A proper, supported way to preload images will be provided as a separate API.

Does not work for static image resources.

**Parameters:**

| Name    | Type     | Required | Description                                                                                          |
| ------- | -------- | -------- | ---------------------------------------------------------------------------------------------------- |
| uri     | string   | Yes      | The location of the image.                                                                           |
| success | function | Yes      | The function that will be called if the image was successfully found and width and height retrieved. |
| failure | function | No       | The function that will be called if there was an error, such as failing to retrieve the image.       |

---

### `prefetch()`

```javascript
Image.prefetch(url);
```

Prefetches a remote image for later use by downloading it to the disk cache

**Parameters:**

| Name | Type   | Required | Description                       |
| ---- | ------ | -------- | --------------------------------- |
| url  | string | Yes      | The remote location of the image. |

---

### `abortPrefetch()`

```javascript
Image.abortPrefetch(requestId);
```

Abort prefetch request. Android-only.

**Parameters:**

| Name      | Type   | Required | Description                  |
| --------- | ------ | -------- | ---------------------------- |
| requestId | number | Yes      | Id as returned by prefetch() |

---

### `queryCache()`

```javascript
Image.queryCache(urls);
```

Perform cache interrogation. Returns a mapping from URL to cache status, such as "disk" or "memory". If a requested URL is not in the mapping, it means it's not in the cache.

**Parameters:**

| Name | Type  | Required | Description                                |
| ---- | ----- | -------- | ------------------------------------------ |
| urls | array | Yes      | List of image URLs to check the cache for. |

---

### `resolveAssetSource()`

```javascript
Image.resolveAssetSource(source);
```

Resolves an asset reference into an object which has the properties `uri`, `width`, and `height`.

**Parameters:**

| Name   | Type           | Required | Description                                                                  |
| ------ | -------------- | -------- | ---------------------------------------------------------------------------- |
| source | number, object | Yes      | A number (opaque type returned by require('./foo.png')) or an `ImageSource`. |

> `ImageSource` is an object like `{ uri: '<http location || file path>' }`<|MERGE_RESOLUTION|>--- conflicted
+++ resolved
@@ -402,11 +402,8 @@
 | ------ | -------- | -------- |
 | number | No       | Android  |
 
-<<<<<<< HEAD
-=======
----
-
->>>>>>> 54681b84
+---
+
 ### `progressiveRenderingEnabled`
 
 Android only. When true, enables progressive jpeg streaming. https://frescolib.org/docs/progressive-jpegs.html

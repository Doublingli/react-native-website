---
id: permissionsandroid
title: PermissionsAndroid
---

<div class="banner-crna-ejected">
  <h3>Project with Native Code Required</h3>
  <p>
    This API only works in projects made with <code>react-native init</code>
    or in those made with <code>expo init</code> or Create React Native App which have since ejected. For
    more information about ejecting, please see
    the <a href="https://github.com/react-community/create-react-native-app/blob/master/EJECTING.md" target="_blank">guide</a> on
    the Create React Native App repository.
  </p>
</div>

`PermissionsAndroid` provides access to Android M's new permissions model. The so-called "normal" permissions are granted by default when the application is installed as long as they appear in `AndroidManifest.xml`. However, "dangerous" permissions require a dialog prompt. You should use this module for those permissions.

On devices before SDK version 23, the permissions are automatically granted if they appear in the manifest, so `check` and `request` should always resolve to `PermissionsAndroid.RESULTS.GRANTED`.

If a user has previously turned off a permission that you prompt for, the OS will advise your app to show a rationale for needing the permission. The optional `rationale` argument will show a dialog prompt only if necessary - otherwise the normal permission prompt will appear.

### Example

```javascript
import {PermissionsAndroid} from 'react-native';

async function requestCameraPermission() {
  try {
    const granted = await PermissionsAndroid.request(
      PermissionsAndroid.PERMISSIONS.CAMERA,
      {
<<<<<<< HEAD
        'title': 'Cool Photo App Camera Permission',
        'message': 'Cool Photo App needs access to your camera ' +
                   'so you can take awesome pictures.',
        'buttonNeutral': "Ask Me Later",
        'buttonNegative':"Cancel",
        'buttonPositive': "OK"
      }
    )
=======
        title: 'Cool Photo App Camera Permission',
        message:
          'Cool Photo App needs access to your camera ' +
          'so you can take awesome pictures.',
        buttonNeutral: 'Ask Me Later',
        buttonNegative: 'Cancel',
        buttonPositive: 'OK',
      },
    );
>>>>>>> 0d36c27e
    if (granted === PermissionsAndroid.RESULTS.GRANTED) {
      console.log('You can use the camera');
    } else {
      console.log('Camera permission denied');
    }
  } catch (err) {
    console.warn(err);
  }
}
```

### Permissions that require prompting the user

Available as constants under `PermissionsAndroid.PERMISSIONS`:

* `READ_CALENDAR`: 'android.permission.READ_CALENDAR'
* `WRITE_CALENDAR`: 'android.permission.WRITE_CALENDAR'
* `CAMERA`: 'android.permission.CAMERA'
* `READ_CONTACTS`: 'android.permission.READ_CONTACTS'
* `WRITE_CONTACTS`: 'android.permission.WRITE_CONTACTS'
* `GET_ACCOUNTS`: 'android.permission.GET_ACCOUNTS'
* `ACCESS_FINE_LOCATION`: 'android.permission.ACCESS_FINE_LOCATION'
* `ACCESS_COARSE_LOCATION`: 'android.permission.ACCESS_COARSE_LOCATION'
* `RECORD_AUDIO`: 'android.permission.RECORD_AUDIO'
* `READ_PHONE_STATE`: 'android.permission.READ_PHONE_STATE'
* `CALL_PHONE`: 'android.permission.CALL_PHONE'
* `READ_CALL_LOG`: 'android.permission.READ_CALL_LOG'
* `WRITE_CALL_LOG`: 'android.permission.WRITE_CALL_LOG'
* `ADD_VOICEMAIL`: 'com.android.voicemail.permission.ADD_VOICEMAIL'
* `USE_SIP`: 'android.permission.USE_SIP'
* `PROCESS_OUTGOING_CALLS`: 'android.permission.PROCESS_OUTGOING_CALLS'
* `BODY_SENSORS`: 'android.permission.BODY_SENSORS'
* `SEND_SMS`: 'android.permission.SEND_SMS'
* `RECEIVE_SMS`: 'android.permission.RECEIVE_SMS'
* `READ_SMS`: 'android.permission.READ_SMS'
* `RECEIVE_WAP_PUSH`: 'android.permission.RECEIVE_WAP_PUSH'
* `RECEIVE_MMS`: 'android.permission.RECEIVE_MMS'
* `READ_EXTERNAL_STORAGE`: 'android.permission.READ_EXTERNAL_STORAGE'
* `WRITE_EXTERNAL_STORAGE`: 'android.permission.WRITE_EXTERNAL_STORAGE'

### Result strings for requesting permissions

Available as constants under `PermissionsAndroid.RESULTS`:

* `GRANTED`: 'granted'
* `DENIED`: 'denied'
* `NEVER_ASK_AGAIN`: 'never_ask_again'

### Methods

* [`constructor`](permissionsandroid.md#constructor)
* [`check`](permissionsandroid.md#check)
* [`request`](permissionsandroid.md#request)
* [`requestMultiple`](permissionsandroid.md#requestmultiple)

---

# Reference

## Methods

### `constructor()`

```javascript
constructor();
```

---

### `check()`

```javascript
check(permission);
```

Returns a promise resolving to a boolean value as to whether the specified permissions has been granted.

**Parameters:**

| Name       | Type   | Required | Description                  |
| ---------- | ------ | -------- | ---------------------------- |
| permission | string | Yes      | The permission to check for. |

---

### `request()`

```javascript
request(permission, [rationale]);
```

Prompts the user to enable a permission and returns a promise resolving to a string value (see result strings above) indicating whether the user allowed or denied the request or does not want to be asked again.

If `rationale` is provided, this function checks with the OS whether it is necessary to show a dialog explaining why the permission is needed (https://developer.android.com/training/permissions/requesting.html#explain) and then shows the system permission dialog.

**Parameters:**

| Name       | Type   | Required | Description                |
| ---------- | ------ | -------- | -------------------------- |
| permission | string | Yes      | The permission to request. |
| rationale  | object | No       | See `rationale` below.     |

**Rationale:**

| Name           | Type   | Required | Description                      |
| -------------- | ------ | -------- | -------------------------------- |
| title          | string | Yes      | The title of the dialog.         |
| message        | string | Yes      | The message of the dialog.       |
| buttonPositive | string | Yes      | The text of the positive button. |
| buttonNegative | string | No       | The text of the negative button. |
| buttonNeutral  | string | No       | The text of the neutral button.  |

---

### `requestMultiple()`

```javascript
requestMultiple(permissions);
```

Prompts the user to enable multiple permissions in the same dialog and returns an object with the permissions as keys and strings as values (see result strings above) indicating whether the user allowed or denied the request or does not want to be asked again.

**Parameters:**

| Name        | Type  | Required | Description                     |
| ----------- | ----- | -------- | ------------------------------- |
| permissions | array | Yes      | Array of permission to request. |<|MERGE_RESOLUTION|>--- conflicted
+++ resolved
@@ -30,16 +30,6 @@
     const granted = await PermissionsAndroid.request(
       PermissionsAndroid.PERMISSIONS.CAMERA,
       {
-<<<<<<< HEAD
-        'title': 'Cool Photo App Camera Permission',
-        'message': 'Cool Photo App needs access to your camera ' +
-                   'so you can take awesome pictures.',
-        'buttonNeutral': "Ask Me Later",
-        'buttonNegative':"Cancel",
-        'buttonPositive': "OK"
-      }
-    )
-=======
         title: 'Cool Photo App Camera Permission',
         message:
           'Cool Photo App needs access to your camera ' +
@@ -49,7 +39,6 @@
         buttonPositive: 'OK',
       },
     );
->>>>>>> 0d36c27e
     if (granted === PermissionsAndroid.RESULTS.GRANTED) {
       console.log('You can use the camera');
     } else {
